from __future__ import annotations

"""
models.py – Intermediate Representation (IR)
~~~~~~~~~~~~~~~~~~~~~~~~~~~~~~~~~~~~~~~~~~~~~~~~~~~~~~~~~~~~~~~~~~~~~~~~~~~~~~~
Production‑grade, information‑rich model that bridges TOSCA 2.0, Puccini Clout
and heterogeneous IaC back‑ends.
"""

from enum import Enum
from typing import Any, Dict, List, Optional, Self

from pydantic import (
    BaseModel,
    ConfigDict,
    Field,
    field_validator,
    model_validator,
)

SCHEMA_VERSION: str = "0.2.0"

# ---------------------------------------------------------------------------
# Enumerations
# ---------------------------------------------------------------------------


class LifecycleOp(str, Enum):
    """Canonical lifecycle operations (aligned to TOSCA Simple profile)."""

    CREATE = "create"
    CONFIGURE = "configure"
    START = "start"
    STOP = "stop"
    DELETE = "delete"


class NodeCategory(str, Enum):
    """High‑level node taxonomy used for mapping and UI grouping."""

    COMPUTE = "Compute"
    NETWORK = "Network"
    STORAGE = "Storage"
    SOFTWARE = "SoftwareComponent"
    DATABASE = "Database"


# ---------------------------------------------------------------------------
# Core building blocks
# ---------------------------------------------------------------------------


class Artifact(BaseModel):
    """Deployment or implementation artifact associated to a Node/Operation."""

    name: str = Field(
        ...,
        description="Unique artifact identifier (local to the owning Node).",
    )
    type: Optional[str] = Field(
        None,
        description="Artifact classification (e.g. *Script*, *DockerImage*).",
    )
    source: str = Field(
        ..., description="Absolute or relative URI/path to content."
    )
    metadata: Dict[str, Any] = Field(
        default_factory=dict, description="Arbitrary key/value metadata."
    )

    model_config = ConfigDict(extra="forbid")

    # ----- validators --------------------------------------------------------
    @field_validator("source")
    @classmethod
    def _not_empty(cls, v: str) -> str:
        if not v:
            raise ValueError("Artifact.source must not be empty")
        return v


class Operation(BaseModel):
    """Lifecycle operation mapped to an artifact and optional timeout."""

    name: str = Field(
        ..., description="Operation name – must map to `LifecycleOp` literal."
    )
    artifact_ref: Optional[str] = Field(
        None, description="`Artifact.name` implementing this operation."
    )
    timeout_s: Optional[int] = Field(
        None, ge=1, description="Execution timeout in seconds (optional)."
    )
    inputs: Dict[str, Any] = Field(
        default_factory=dict, description="Input parameters to the operation."
    )

    model_config = ConfigDict(extra="forbid")

    # ----- validators --------------------------------------------------------
    @field_validator("name")
    @classmethod
    def _validate_name(cls, v: str) -> str:
        allowed = {op.value for op in LifecycleOp}
        if v not in allowed:
            raise ValueError(
                f"Unsupported operation '{v}'. "
                f"Allowed: {', '.join(sorted(allowed))}."
            )
        return v


class Requirement(BaseModel):
    """Declarative dependency pointing to a target capability."""

    name: str = Field(
        ..., description="Logical requirement name within the node."
    )
    capability: str = Field(
        ..., description="Capability type expected on the target node."
    )
    relationship: Optional[str] = Field(
        None,
        description="Relationship type used when binding this requirement.",
    )
    target_node: Optional[str] = Field(
        None,
        description="ID of the pre‑selected target Node (if already bound).",
    )
    count_min: int = Field(
        1, ge=0, description="Minimum number of target nodes required."
    )
    count_max: int = Field(
        1,
        ge=-1,
        description="Maximum targets allowed; -1 signifies *unbounded*.",
    )
    filters: Dict[str, Any] = Field(
        default_factory=dict,
        description="Map of filter constraints for matching.",
    )
    description: Optional[str] = Field(
        None, description="Human‑readable note."
    )

    model_config = ConfigDict(extra="forbid")

    @model_validator(mode="after")
    def _range_ok(self) -> Self:
        if self.count_max != -1 and self.count_max < self.count_min:
            raise ValueError("count_max cannot be smaller than count_min")
        return self


class Capability(BaseModel):
    """Feature exposed by a node; can be targeted by Requirements."""

    name: str = Field(
        ..., description="Capability name unique within the node."
    )
    type: str = Field(
        ..., description="Capability type (TOSCA QName or custom)."
    )
    properties: Dict[str, Any] = Field(
        default_factory=dict, description="Static configuration properties."
    )
    count_min: int = Field(
        0, ge=0, description="Minimum concurrent bindings supported."
    )
    count_max: int = Field(
        -1,
        ge=-1,
        description="Maximum bindings; -1 signifies *unbounded*.",
    )
    description: Optional[str] = Field(
        None, description="Human‑readable note."
    )

    model_config = ConfigDict(extra="forbid")

    @model_validator(mode="after")
    def _range_ok(self) -> Self:
        if self.count_max != -1 and self.count_max < self.count_min:
            raise ValueError("count_max cannot be smaller than count_min")
        return self


class Attribute(BaseModel):
    """Runtime data exposed by a node (populated at run‑time)."""

    name: str = Field(..., description="Attribute key.")
    type: str = Field("string", description="Primitive or complex data type.")
    value: Any = Field(None, description="Current runtime value (may change).")
    default: Any = Field(
        None, description="Fallback if `value` is not yet known."
    )
    metadata: Dict[str, Any] = Field(
        default_factory=dict, description="Extra info (units, source, etc.)."
    )

    model_config = ConfigDict(extra="forbid")


class Interface(BaseModel):
    """Collection of operations logically grouped under a name."""

    name: str = Field(..., description="Interface name (e.g. *Standard*).")
    operations: Dict[str, Operation] = Field(
        default_factory=dict, description="Mapping op‑name ➜ Operation object."
    )

    model_config = ConfigDict(extra="forbid")


class Policy(BaseModel):
    """Non‑functional constraint or behaviour attached to nodes/groups."""

    name: str = Field(..., description="Policy identifier.")
    type: str = Field(..., description="Policy type QName.")
    properties: Dict[str, Any] = Field(
        default_factory=dict, description="Static configuration of the policy."
    )
    targets: List[str] = Field(
        default_factory=list,
        description="IDs of Nodes or Groups affected by this policy.",
    )

    model_config = ConfigDict(extra="forbid")


class WorkflowStep(BaseModel):
    target: str = Field(..., description="Node ID on which the step operates.")
    operation: str = Field(
        ..., description="Operation name or interface.op path."
    )
    on_success: List[str] = Field(
        default_factory=list, description="Next steps if this one succeeds."
    )
    on_failure: List[str] = Field(
        default_factory=list, description="Fallback steps if this one fails."
    )

    model_config = ConfigDict(extra="forbid")


class Workflow(BaseModel):
    name: str = Field(..., description="Workflow identifier.")
    steps: Dict[str, WorkflowStep] = Field(
        default_factory=dict, description="Mapping step‑name ➜ WorkflowStep."
    )

    model_config = ConfigDict(extra="forbid")


class Node(BaseModel):
    """Component (vertex) of the service topology graph."""

    id: str = Field(..., description="Unique node identifier within a model.")
<<<<<<< HEAD
=======
    name: Optional[str] = Field(None, description="Human-readable logical name (for template reference)."
    )
>>>>>>> fd03bf10
    type: str = Field(..., description="Node type QName or IaC resource type.")
    category: Optional[NodeCategory] = Field(
        None, description="High‑level category hint (optional)."
    )
    properties: Dict[str, Any] = Field(
        default_factory=dict, description="Static configuration properties."
    )
    attributes: Dict[str, Attribute] = Field(
        default_factory=dict, description="Runtime attributes keyed by name."
    )
    artifacts: List[Artifact] = Field(
        default_factory=list, description="List of deployment artifacts."
    )
    operations: List[Operation] = Field(
        default_factory=list, description="Node‑level operations (flat list)."
    )
    interfaces: Dict[str, Interface] = Field(
        default_factory=dict, description="Interfaces grouped by name."
    )
    requirements: List[Requirement] = Field(
        default_factory=list, description="Outgoing requirements (unresolved)."
    )
    capabilities: Dict[str, Capability] = Field(
        default_factory=dict, description="Capabilities exposed to others."
    )
    metadata: Dict[str, Any] = Field(
        default_factory=dict, description="Free‑form metadata for plugins/UI."
    )
    tags: Dict[str, str] = Field(
        default_factory=dict,
        description="Simple string tags for search/filter.",
    )
    description: Optional[str] = Field(
        None, description="Long‑form description."
    )
    original_type: Optional[str] = Field(
        None, description="Exact source DSL type for traceability."
    )
    cpu_count: Optional[int] = Field(
        None, ge=1, description="vCPU count (Compute category only)."
    )
    mem_size: Optional[int] = Field(
        None, ge=1, description="Memory in MB (Compute category only)."
    )

    model_config = ConfigDict(extra="forbid")

    # ----- validators --------------------------------------------------------
    @model_validator(mode="after")
    def _compute_resources(self) -> Self:
        if self.category == NodeCategory.COMPUTE:
            if self.cpu_count is not None and self.cpu_count <= 0:
                raise ValueError("Compute nodes require cpu_count > 0")
            if self.mem_size is not None and self.mem_size <= 0:
                raise ValueError("Compute nodes require mem_size > 0")
        return self

    @model_validator(mode="after")
    def _ops_ref_artifacts(self) -> Self:
        artifact_names = {a.name for a in self.artifacts}
        for op in self.operations:
            if op.artifact_ref and op.artifact_ref not in artifact_names:
                raise ValueError(
                    f"Operation '{op.name}' references "
                    f"unknown artifact '{op.artifact_ref}'."
                )
        return self


class Relation(BaseModel):
    """Directed edge in the topology graph (resolved requirement)."""

    source: str = Field(..., description="Source Node ID.")
    target: str = Field(..., description="Target Node ID.")
    type: str = Field(..., description="Relationship type QName.")
    capability: Optional[str] = Field(
        None, description="Capability name targeted on the target node."
    )
    interface: Optional[str] = Field(
        None, description="Relationship interface name (if any)."
    )
    properties: Dict[str, Any] = Field(
        default_factory=dict, description="Static relationship properties."
    )
    description: Optional[str] = Field(
        None, description="Human‑readable note."
    )
    original_type: Optional[str] = Field(
        None, description="Exact relationship type from source DSL."
    )

    model_config = ConfigDict(extra="forbid")


class DeploymentModel(BaseModel):
    """Root container representing an entire service topology."""

    schema_version: str = Field(
        SCHEMA_VERSION,
        frozen=True,
        description="IR schema semantic version for compatibility checks.",
    )
    nodes: List[Node] = Field(
        default_factory=list, description="All nodes (vertices) in the graph."
    )
    relationships: List[Relation] = Field(
        default_factory=list, description="All resolved edges in the graph."
    )
    inputs: Dict[str, Any] = Field(
        default_factory=dict, description="Top‑level inputs (template params)."
    )
    outputs: Dict[str, Any] = Field(
        default_factory=dict, description="Top‑level outputs exported."
    )
    policies: List[Policy] = Field(
        default_factory=list,
        description="Global policies applying to the model.",
    )
    groups: Dict[str, List[str]] = Field(
        default_factory=dict,
        description="Groups of Nodes (`group_name ➜ [Node IDs]`).",
<<<<<<< HEAD
=======
    )
    workflows: Dict[str, Workflow] = Field(
        default_factory=dict,
        description="Named workflows attached to the model.",
    )
    metadata: Dict[str, Any] = Field(
        default_factory=dict,
        description="Free‑form metadata (tool version, etc.).",
>>>>>>> fd03bf10
    )
    workflows: Dict[str, Workflow] = Field(
        default_factory=dict,
        description="Named workflows attached to the model.",
    )
    metadata: Dict[str, Any] = Field(
        default_factory=dict,
        description="Free‑form metadata (tool version, etc.).",
    )

    model_config = ConfigDict(extra="forbid")

<<<<<<< HEAD
=======
    model_config = ConfigDict(extra="forbid")

>>>>>>> fd03bf10
    # ----- validators --------------------------------------------------------
    @model_validator(mode="after")
    def _relations_refer_valid_nodes(self) -> Self:
        node_ids = {n.id for n in self.nodes}
        for rel in self.relationships:
            if rel.source not in node_ids:
                raise ValueError(
                    f"Relation source '{rel.source}' not found in nodes"
                )
            if rel.target not in node_ids:
                raise ValueError(
                    f"Relation target '{rel.target}' not found in nodes"
                )
        return self


__all__ = [
    "SCHEMA_VERSION",
    "LifecycleOp",
    "NodeCategory",
    "Artifact",
    "Operation",
    "Requirement",
    "Capability",
    "Attribute",
    "Interface",
    "Policy",
    "WorkflowStep",
    "Workflow",
    "Node",
    "Relation",
    "DeploymentModel",
]<|MERGE_RESOLUTION|>--- conflicted
+++ resolved
@@ -256,11 +256,8 @@
     """Component (vertex) of the service topology graph."""
 
     id: str = Field(..., description="Unique node identifier within a model.")
-<<<<<<< HEAD
-=======
     name: Optional[str] = Field(None, description="Human-readable logical name (for template reference)."
     )
->>>>>>> fd03bf10
     type: str = Field(..., description="Node type QName or IaC resource type.")
     category: Optional[NodeCategory] = Field(
         None, description="High‑level category hint (optional)."
@@ -382,8 +379,6 @@
     groups: Dict[str, List[str]] = Field(
         default_factory=dict,
         description="Groups of Nodes (`group_name ➜ [Node IDs]`).",
-<<<<<<< HEAD
-=======
     )
     workflows: Dict[str, Workflow] = Field(
         default_factory=dict,
@@ -392,24 +387,10 @@
     metadata: Dict[str, Any] = Field(
         default_factory=dict,
         description="Free‑form metadata (tool version, etc.).",
->>>>>>> fd03bf10
-    )
-    workflows: Dict[str, Workflow] = Field(
-        default_factory=dict,
-        description="Named workflows attached to the model.",
-    )
-    metadata: Dict[str, Any] = Field(
-        default_factory=dict,
-        description="Free‑form metadata (tool version, etc.).",
-    )
-
-    model_config = ConfigDict(extra="forbid")
-
-<<<<<<< HEAD
-=======
-    model_config = ConfigDict(extra="forbid")
-
->>>>>>> fd03bf10
+    )
+
+    model_config = ConfigDict(extra="forbid")
+
     # ----- validators --------------------------------------------------------
     @model_validator(mode="after")
     def _relations_refer_valid_nodes(self) -> Self:
